--- conflicted
+++ resolved
@@ -965,11 +965,8 @@
         particle_diameter=args.particle_diameter,
         random_phase_correction=args.random_phase_correction,
         rng_seed=args.rng_seed,
-<<<<<<< HEAD
+        defocus_handedness=args.defocus_handedness,
         output_dtype=np.float16 if args.half_precision else np.float32,
-=======
-        defocus_handedness=args.defocus_handedness,
->>>>>>> 472a4aa0
     )
 
     score_volume, angle_volume = run_job_parallel(
