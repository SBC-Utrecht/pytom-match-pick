from __future__ import annotations
from importlib import metadata
from packaging import version
import pathlib
<<<<<<< HEAD
import os
=======
import warnings
>>>>>>> 6e603eb5
import copy
import itertools as itt
import numpy as np
import numpy.typing as npt
import json
import logging
from typing import Optional, Union
from functools import reduce
from scipy.fft import next_fast_len, rfftn, irfftn
from pytom_tm.angles import get_angle_list
from pytom_tm.matching import TemplateMatchingGPU
from pytom_tm.weights import create_wedge, power_spectrum_profile, profile_to_weighting, create_gaussian_band_pass
from pytom_tm.io import read_mrc_meta_data, read_mrc, write_mrc, UnequalSpacingError
from pytom_tm import __version__ as PYTOM_TM_VERSION


def load_json_to_tmjob(file_name: pathlib.Path, load_for_extraction: bool = True) -> TMJob:
    """Load a previous job that was stored with TMJob.write_to_json().

    Parameters
    ----------
    file_name: pathlib.Path
        path to TMJob json file
    load_for_extraction: bool, default True
        whether a finished job is loaded form disk for extraction, default is True as this function is currently only
        called for pytom_extract_candidates and pytom_estimate_roc which run on previously finished jobs

    Returns
    -------
    job: TMJob
        initialized TMJob
    """
    with open(file_name, 'r') as fstream:
        data = json.load(fstream)


    job = TMJob(
        data['job_key'],
        data['log_level'],
        pathlib.Path(data['tomogram']),
        pathlib.Path(data['template']),
        pathlib.Path(data['mask']),
        pathlib.Path(data['output_dir']),
        angle_increment=data.get('angle_increment', data['rotation_file']),
        mask_is_spherical=data['mask_is_spherical'],
        tilt_angles=data['tilt_angles'],
        tilt_weighting=data['tilt_weighting'],
        search_x=data['search_x'],
        search_y=data['search_y'],
        search_z=data['search_z'],
        voxel_size=data['voxel_size'],
        low_pass=data['low_pass'],
        # Use 'get' for backwards compatibility
        high_pass=data.get('high_pass', None),
        dose_accumulation=data.get('dose_accumulation', None),
        ctf_data=data.get('ctf_data', None),
        whiten_spectrum=data.get('whiten_spectrum', False),
        rotational_symmetry=data.get('rotational_symmetry', 1),
        # if version number is not in the .json, it must be 0.3.0 or older
        pytom_tm_version_number=data.get('pytom_tm_version_number', '0.3.0'),
        job_loaded_for_extraction=load_for_extraction,
    )
    # if the file originates from an old version set the phase shift for compatibility
    if (
        version.parse(job.pytom_tm_version_number) < version.parse('0.6.1') and
        job.ctf_data is not None
    ):
        for tilt in job.ctf_data:
            tilt['phase_shift_deg'] = .0
    job.whole_start = data['whole_start']
    job.sub_start = data['sub_start']
    job.sub_step = data['sub_step']
    job.n_rotations = data['n_rotations']
    job.start_slice = data['start_slice']
    job.steps_slice = data['steps_slice']
    job.job_stats = data['job_stats']
    return job


def _determine_1D_fft_splits(length: int, splits: int, overhang: int = 0) -> list[tuple[tuple[int, int], tuple[int,int]]]:
        """Split a 1D length into FFT optimal sizes taking into account overhangs

        Parameters
        ----------
        length: int
            Total 1D length to split 
        splits: int
            Number of splits to make
        overhang: int, default 0
            Minimal overhang/overlap to consider between splits

        Returns
        -------
        output: list[tuple[tuple[int, int], tuple[int,int]]]:
            A list splits where every split gets two tuples meaning:
              [start, end) of the tomogram data in this split
              [start, end) of the unique datapoints in this split
            If a datapoint exists in 2 splits, we add it as unique to 
            either the split with the most data or the left one if both 
            splits have the same size
        """
        # Everything in this code assumes default slices of [x,y) so including x but excluding y
        data_slices = []
        valid_data_slices = []
        sub_len = []
        # if single split return early
        if splits == 1:
            return [((0, length), (0, length))]
        if splits > length:
            warnings.warn(
                "More splits than pixels where asked," 
                " will default to 1 split per pixel",
                RuntimeWarning
            )
            splits = length
        # Ceil to guarantee that we map the whole length with enough buffer
        min_len = int(np.ceil(length / splits)) + overhang
        min_unique_len = min_len - overhang
        no_overhang_left = 0
        while True:
            if no_overhang_left == 0:
                # Treat first split specially, only right overhang
                split_length = next_fast_len(min_len)
                data_slices.append((0, split_length))
                valid_data_slices.append((0, split_length-overhang))
                no_overhang_left = split_length-overhang
                sub_len.append(split_length)
            elif no_overhang_left + min_unique_len >= length:
                # Last slice, only overhang to the left
                split_length = next_fast_len(min_len)
                data_slices.append((length-split_length, length))
                valid_data_slices.append((length-split_length+overhang, length))
                sub_len.append(split_length)
                break
            else:
                # Any other slice
                split_length = next_fast_len(min_len+overhang)
                left_overhang = (split_length-min_unique_len) // 2
                temp_left = no_overhang_left - left_overhang
                temp_right = temp_left + split_length
                data_slices.append((temp_left, temp_right))
                valid_data_slices.append((temp_left+overhang, temp_right-overhang))
                sub_len.append(split_length)
                no_overhang_left = temp_right - overhang
            if split_length <= 0 or no_overhang_left <= 0:
                raise RuntimeError(f"Cannot generate legal splits for {length=}, {splits=}, {overhang=}")
        # Now generate the best unique data point, 
        # we always pick the bigest data subset or the left one
        unique_data = []
        unique_left = 0
        for i, (len1, len2) in enumerate(itt.pairwise(sub_len)):
            if len1 >= len2:
                right = valid_data_slices[i][1]
            else:
                right = valid_data_slices[i+1][0]
            unique_data.append((unique_left, right))
            unique_left = right
        # Add final part
        if unique_left != length:
            unique_data.append((unique_left, length))
        # Make sure unique slices are unique and within valid data
        last_right = 0
        for (vd_left, vd_right),(ud_left, ud_right) in zip(valid_data_slices, unique_data):
            if (ud_left < vd_left or 
                ud_right > vd_right or
                ud_right > length or
                ud_left != last_right
                ): # pragma: no cover
                raise RuntimeError(f"We produced inconsistent slices for {length=}, {splits=}, {overhang=}")
            last_right = ud_right
        return list(zip(data_slices, unique_data))
     


class TMJobError(Exception):
    """TMJob Exception with provided message."""
    def __init__(self, message):
        # Call the base class constructor with the parameters it needs
        super().__init__(message)


class TMJob:
    def __init__(
            self,
            job_key: str,
            log_level: int,
            tomogram: pathlib.Path,
            template: pathlib.Path,
            mask: pathlib.Path,
            output_dir: pathlib.Path,
            angle_increment: Union[str, float] = 7.00,
            mask_is_spherical: bool = True,
            tilt_angles: Optional[list[float, ...]] = None,
            tilt_weighting: bool = False,
            search_x: Optional[list[int, int]] = None,
            search_y: Optional[list[int, int]] = None,
            search_z: Optional[list[int, int]] = None,
            voxel_size: Optional[float] = None,
            low_pass: Optional[float] = None,
            high_pass: Optional[float] = None,
            dose_accumulation: Optional[list[float, ...]] = None,
            ctf_data: Optional[list[dict, ...]] = None,
            whiten_spectrum: bool = False,
            rotational_symmetry: int = 1,
            pytom_tm_version_number: str = PYTOM_TM_VERSION,
            job_loaded_for_extraction: bool = False,
    ):
        """
        Parameters
        ----------
        job_key: str
            job identifier
        log_level: int
            log level for logging module
        tomogram: pathlib.Path
            path to tomogram MRC
        template: pathlib.Path
            path to template MRC
        mask: pathlib.Path
            path to mask MRC
        output_dir: pathlib.Path
            path to output directory
        angle_increment: Union[str, float]; default 7.00
            angular increment of template search
        mask_is_spherical: bool, default True
            whether template mask is spherical, reduces computation complexity
        tilt_angles: Optional[list[float, ...]], default None
            tilt angles of tilt-series used to reconstruct tomogram, if only two floats will be used to generate a
            continuous wedge model
        tilt_weighting: bool, default False
            use advanced tilt weighting options, can be supplemented with CTF parameters and accumulated dose
        search_x: Optional[list[int, int]], default None
            restrict tomogram search region along the x-axis
        search_y: Optional[list[int, int]], default None
            restrict tomogram search region along the y-axis
        search_z: Optional[list[int, int]], default None
            restrict tomogram search region along the z-axis
        voxel_size: Optional[float], default None
            voxel size of tomogram and template (in A) if not provided will be read from template/tomogram MRCs
        low_pass: Optional[float], default None
            optional low-pass filter (resolution in A) to apply to tomogram and template
        high_pass: Optional[float], default None
            optional high-pass filter (resolution in A) to apply to tomogram and template
        dose_accumulation: Optional[list[float, ...]], default None
            list with dose accumulation per tilt image
        ctf_data: Optional[list[dict, ...]], default None
            list of dictionaries with CTF parameters per tilt image, see pytom_tm.weight.create_ctf() for parameter
            definition
        whiten_spectrum: bool, default False
            whether to apply spectrum whitening
        rotational_symmetry: int, default 1
            specify a rotational symmetry around the z-axis, is only valid if the symmetry axis of the template is
            aligned with the z-axis
        pytom_tm_version_number: str, default current version
            a string with the version number of pytom_tm for backward compatibility
        job_loaded_for_extraction: bool, default False
            flag to set for finished template matching jobs that are loaded back for extraction, it prevents
            recalculation of the whitening filter which is unnecessary at this stage
        """
        self.mask = mask
        self.mask_is_spherical = mask_is_spherical
        self.output_dir = output_dir

        self.tomogram = tomogram
        self.template = template
        self.tomo_id = self.tomogram.stem

        try:
            meta_data_tomo = read_mrc_meta_data(self.tomogram)
        except UnequalSpacingError:  # add information that the problem is the tomogram
            raise UnequalSpacingError('Input tomogram voxel spacing is not equal in each dimension!')

        try:
            meta_data_template = read_mrc_meta_data(self.template)
        except UnequalSpacingError:  # add information that the problem is the template
            raise UnequalSpacingError('Input template voxel spacing is not equal in each dimension!')

        self.tomo_shape = meta_data_tomo['shape']
        self.template_shape = meta_data_template['shape']

        if voxel_size is not None:
            if voxel_size <= 0:
                raise ValueError('Invalid voxel size provided, smaller or equal to zero.')
            self.voxel_size = voxel_size
            if (  # allow tiny numerical differences that are not relevant for template matching
                    round(self.voxel_size, 3) != round(meta_data_tomo['voxel_size'], 3) or
                    round(self.voxel_size, 3) != round(meta_data_template['voxel_size'], 3)
            ):
                logging.debug(f"provided {self.voxel_size} tomogram {meta_data_tomo['voxel_size']} "
                              f"template {meta_data_template['voxel_size']}")
                print('WARNING: Provided voxel size does not match voxel size annotated in tomogram/template mrc.')
        elif (round(meta_data_tomo['voxel_size'], 3) == round(meta_data_template['voxel_size'], 3) and
              meta_data_tomo['voxel_size'] > 0):
            self.voxel_size = round(meta_data_tomo['voxel_size'], 3)
        else:
            raise ValueError('Voxel size could not be assigned, either a mismatch between tomogram and template or'
                             ' annotated as 0.')

        search_origin = [x[0] if x is not None else 0 for x in (search_x, search_y, search_z)]
        # Check if tomogram origin is valid
        if all([0 <= x < y for x, y in zip(search_origin, self.tomo_shape)]):
            self.search_origin = search_origin
        else:
            raise ValueError('Invalid input provided for search origin of tomogram.')

        # if end not valid raise and error
        search_end = []
        for x, s in zip([search_x, search_y, search_z], self.tomo_shape):
            if x is not None:
                if not x[1] <= s:
                    raise ValueError('One of search end indices is larger than the tomogram dimension.')
                search_end.append(x[1])
            else:
                search_end.append(s)
        self.search_size = [end - start for end, start in zip(search_end, self.search_origin)]

        logging.debug(f'origin, size = {self.search_origin}, {self.search_size}')

        self.whole_start = None
        # For the main job these are always [0,0,0] and self.search_size, for sub_jobs these will differ from
        # self.search_origin and self.search_size. The main job only uses them to calculate the search_volume_roi for
        # statistics. Sub jobs also use these to extract and place back the relevant region in the master job.
        self.sub_start, self.sub_step = [0, 0, 0], self.search_size.copy()

        # Rotation parameters
        self.start_slice = 0
        self.steps_slice = 1
        self.rotational_symmetry = rotational_symmetry
        self.rotation_file = angle_increment
        if job_loaded_for_extraction:
            log_level='DEBUG'
        else:
            log_level='INFO'
        try:
            angle_list = get_angle_list(angle_increment, sort_angles=False, log_level=log_level)
        except (ValueError):
            raise TMJobError('Invalid angular search provided.')

        self.n_rotations = len(angle_list)

        # missing wedge
        self.tilt_angles = tilt_angles
        self.tilt_weighting = tilt_weighting
        # set the band-pass resolution shells
        self.low_pass = low_pass
        self.high_pass = high_pass

        # set dose and ctf
        self.dose_accumulation = dose_accumulation
        self.ctf_data = ctf_data
        self.whiten_spectrum = whiten_spectrum
        self.whitening_filter = self.output_dir.joinpath(f'{self.tomo_id}_whitening_filter.npy')
        if self.whiten_spectrum and not job_loaded_for_extraction:
            logging.info('Estimating whitening filter...')
            weights = 1 / np.sqrt(
                power_spectrum_profile(
                    read_mrc(self.tomogram)[
                        self.search_origin[0]: self.search_origin[0] + self.search_size[0],
                        self.search_origin[1]: self.search_origin[1] + self.search_size[1],
                        self.search_origin[2]: self.search_origin[2] + self.search_size[2]
                    ]
                )
            )
            weights /= weights.max()  # scale to 1
            np.save(self.whitening_filter, weights)

        # Job details
        self.job_key = job_key
        self.leader = None  # the job that spawned this job
        self.sub_jobs = []  # if this job had no sub jobs it should be executed

        # dict to keep track of job statistics
        self.job_stats = None

        self.log_level = log_level

        # version number of the job
        self.pytom_tm_version_number = pytom_tm_version_number

    def copy(self) -> TMJob:
        """Create a copy of the TMJob

        Returns
        -------
        job: TMJob
            copied TMJob instance
        """
        return copy.deepcopy(self)

    def write_to_json(self, file_name: pathlib.Path) -> None:
        """Write job to .json file.

        Parameters
        ----------
        file_name: pathlib.Path
            path to the output file
        """
        d = self.__dict__.copy()
        d.pop('sub_jobs')
        d.pop('search_origin')
        d.pop('search_size')
        d['search_x'] = [self.search_origin[0], self.search_origin[0] + self.search_size[0]]
        d['search_y'] = [self.search_origin[1], self.search_origin[1] + self.search_size[1]]
        d['search_z'] = [self.search_origin[2], self.search_origin[2] + self.search_size[2]]
        for key, value in d.items():
            if isinstance(value, pathlib.Path):
                d[key] = str(value)
        with open(file_name, 'w') as fstream:
            json.dump(d, fstream, indent=4)

    def split_rotation_search(self, n: int) -> list[TMJob, ...]:
        """Split the search into sub_jobs by dividing the rotations. Sub jobs will obtain the key
        self.job_key + str(i) when looping over range(n).

        Parameters
        ----------
        n: int
            number of times to split the angular search

        Returns
        -------
        sub_jobs: list[TMJob, ...]
            a list of TMJobs that were split from self, the jobs are also assigned as the TMJob.sub_jobs attribute
        """
        if len(self.sub_jobs) > 0:
            raise TMJobError('Could not further split this job as it already has subjobs assigned!')

        sub_jobs = []
        for i in range(n):
            new_job = self.copy()
            new_job.start_slice = i
            new_job.steps_slice = n
            new_job.leader = self.job_key
            new_job.job_key = self.job_key + str(i)
            sub_jobs.append(new_job)

        self.sub_jobs = sub_jobs

        return self.sub_jobs

    def split_volume_search(self, split: tuple[int, int, int]) -> list[TMJob,...]:
        """Split the search into sub_jobs by dividing into subvolumes. Final number of subvolumes is obtained by
        multiplying all the split together, e.g. (2, 2, 1) results in 4 subvolumes. Sub jobs will obtain the key
        self.job_key + str(i) when looping over range(n).

        The sub jobs search area of the full tomogram is defined by: new_job.search_origin and new_job.search_size.
        They are used when loading the search volume from the full tomogram.

        The attribute new_job.whole_start defines how the volume maps back to the score volume of the parent job
        (which can be a different size than the tomogram when the search is restricted along x, y or z).

        Finally, new_job.sub_start and new_job.sub_step, extract the score and angle map without the template
        overhang from the subvolume.

        Parameters
        ----------
        split: tuple[int, int, int]
            tuple that defines how many times the search volume should be split into subvolumes along each axis

        Returns
        -------
        sub_jobs: list[TMJob, ...]
            a list of TMJobs that were split from self, the jobs are also assigned as the TMJob.sub_jobs attribute
        """
        if len(self.sub_jobs) > 0:
            raise TMJobError('Could not further split this job as it already has subjobs assigned!')
        
        search_size = self.search_size
        # shape of template for overhang
        overhang = self.template_shape
        # use overhang//2 (+1 for odd sizes)
        overhang = tuple(sum(divmod(o, 2)) for o in overhang)

        x_splits = _determine_1D_fft_splits(search_size[0], split[0], overhang[0])
        y_splits = _determine_1D_fft_splits(search_size[1], split[1], overhang[1])
        z_splits = _determine_1D_fft_splits(search_size[2], split[2], overhang[2])

        sub_jobs = []
        for i, data_3D in enumerate(itt.product(x_splits, y_splits, z_splits)):
            # each data point for each dim is slice(left, right) of the search space
            # and slice(left,right) of the unique data point in the search space
            # Look at the comments in the new_job.attribute for the meaning of each attribute

            search_origin = tuple(data_3D[d][0][0]+self.search_origin[d] for d in range(3))
            search_size = tuple(dim_data[0][1] - dim_data[0][0] for dim_data in data_3D)
            whole_start = tuple(dim_data[1][0] for dim_data in data_3D)
            sub_start = tuple(dim_data[1][0] - dim_data[0][0] for dim_data in data_3D)
            sub_step = tuple(dim_data[1][1] - dim_data[1][0] for dim_data in data_3D) 
            new_job = self.copy()
            new_job.leader = self.job_key
            new_job.job_key = self.job_key + str(i)
            
            # search origin with respect to the complete tomogram
            new_job.search_origin = search_origin
            # search size TODO: should be combined with the origin into slices
            new_job.search_size = search_size

            # whole start is the start of the unique data within the complete searched array
            new_job.whole_start = whole_start
            # sub_start is where the unique data starts inside the split array
            new_job.sub_start = sub_start 
            # sub_step is the step of unique data inside the split array. TODO: should be slices instead
            new_job.sub_step = sub_step
            sub_jobs.append(new_job)
        
        self.sub_jobs = sub_jobs
        
        return self.sub_jobs

    def merge_sub_jobs(self, stats: Optional[list[dict, ...]] = None) -> tuple[npt.NDArray[float], npt.NDArray[float]]:
        """Merge the sub jobs present in self.sub_jobs together to create the final output score and angle maps.

        Parameters
        ----------
        stats: Optional[list[dict, ...]], default None
            optional list of sub job statistics to merge together

        Returns
        -------
        output: tuple[npt.NDArray[float], npt.NDArray[float]]
            the merged score and angle maps from the subjobs
        """
        if len(self.sub_jobs) == 0:
            # read the volumes, remove them and return them
            score_file, angle_file = (
                self.output_dir.joinpath(f'{self.tomo_id}_scores_{self.job_key}.mrc'),
                self.output_dir.joinpath(f'{self.tomo_id}_angles_{self.job_key}.mrc')
            )
            result = (
                read_mrc(score_file),
                read_mrc(angle_file)
            )
            (score_file.unlink(), angle_file.unlink())
            return result

        if stats is not None:
            search_space = sum([s['search_space'] for s in stats])
            variance = sum([s['variance'] for s in stats]) / len(stats)
            self.job_stats = {
                'search_space': search_space,
                'variance': variance,
                'std': np.sqrt(variance)
            }

        is_subvolume_split = np.all(np.array([x.start_slice for x in self.sub_jobs]) == 0)

        score_volumes, angle_volumes = [], []
        for x in self.sub_jobs:
            result = x.merge_sub_jobs()
            score_volumes.append(result[0])
            angle_volumes.append(result[1])

        if not is_subvolume_split:
            scores, angles = np.zeros_like(score_volumes[0]) - 1., np.zeros_like(angle_volumes[0]) - 1.
            for s, a in zip(score_volumes, angle_volumes):
                angles = np.where(s > scores, a, angles)
                # prevents race condition due to slicing
                angles = np.where(s == scores, np.minimum(a, angles), angles)
                scores = np.where(s > scores, s, scores)
        else:
            scores, angles = (
                np.zeros(self.search_size, dtype=np.float32),
                np.zeros(self.search_size, dtype=np.float32)
            )
            for job, s, a in zip(self.sub_jobs, score_volumes, angle_volumes):
                sub_scores = s[
                             job.sub_start[0]: job.sub_start[0] + job.sub_step[0],
                             job.sub_start[1]: job.sub_start[1] + job.sub_step[1],
                             job.sub_start[2]: job.sub_start[2] + job.sub_step[2]]
                sub_angles = a[
                             job.sub_start[0]: job.sub_start[0] + job.sub_step[0],
                             job.sub_start[1]: job.sub_start[1] + job.sub_step[1],
                             job.sub_start[2]: job.sub_start[2] + job.sub_step[2]]
                # Then the corrected sub part needs to be placed back into the full volume
                scores[
                    job.whole_start[0]: job.whole_start[0] + sub_scores.shape[0],
                    job.whole_start[1]: job.whole_start[1] + sub_scores.shape[1],
                    job.whole_start[2]: job.whole_start[2] + sub_scores.shape[2]
                ] = sub_scores
                angles[
                    job.whole_start[0]: job.whole_start[0] + sub_scores.shape[0],
                    job.whole_start[1]: job.whole_start[1] + sub_scores.shape[1],
                    job.whole_start[2]: job.whole_start[2] + sub_scores.shape[2]
                ] = sub_angles
        return scores, angles

    def start_job(
            self,
            gpu_id: int,
            return_volumes: bool = False
    ) -> Union[tuple[npt.NDArray[float], npt.NDArray[float]], dict]:
        """Run this template matching job on the specified GPU. Search statistics of the job will always be assigned
        to the self.job_stats.

        Parameters
        ----------
        gpu_id: int
            index of the GPU to run the job on
        return_volumes: bool, default False
            False (default) does not return volumes but instead writes them to disk, set to True to instead directly
            return the score and angle volumes

        Returns
        -------
        output: Union[tuple[npt.NDArray[float], npt.NDArray[float]], dict]
            when volumes are returned the output consists of two numpy arrays (score and angle map), when no volumes
            are returned the output consists of a dictionary with search statistics
        """
        # next fast fft len
        logging.debug(f'Next fast fft shape: {tuple([next_fast_len(s, real=True) for s in self.search_size])}')
        search_volume = np.zeros(tuple([next_fast_len(s, real=True) for s in self.search_size]), dtype=np.float32)

        # load the (sub)volume
        search_volume[:self.search_size[0],
                      :self.search_size[1],
                      :self.search_size[2]] = np.ascontiguousarray(
            read_mrc(self.tomogram)[self.search_origin[0]: self.search_origin[0] + self.search_size[0],
                                    self.search_origin[1]: self.search_origin[1] + self.search_size[1],
                                    self.search_origin[2]: self.search_origin[2] + self.search_size[2]]
        )

        # load template and mask
        template, mask = (
            read_mrc(self.template),
            read_mrc(self.mask)
        )
        # apply mask directly to prevent any wedge convolution with weird edges
        template *= mask

        # init tomogram and template weighting
        tomo_filter, template_wedge = 1, 1
        # first generate bandpass filters
        if not (self.low_pass is None and self.high_pass is None):
            tomo_filter *= create_gaussian_band_pass(
                    search_volume.shape,
                    self.voxel_size,
                    self.low_pass,
                    self.high_pass
            ).astype(np.float32)
            template_wedge *= create_gaussian_band_pass(
                self.template_shape,
                self.voxel_size,
                self.low_pass,
                self.high_pass
            ).astype(np.float32)

        # then multiply with optional whitening filters
        if self.whiten_spectrum:
            tomo_filter *= profile_to_weighting(
                np.load(self.whitening_filter),
                search_volume.shape
            ).astype(np.float32)
            template_wedge *= profile_to_weighting(
                np.load(self.whitening_filter),
                self.template_shape
            ).astype(np.float32)

        # if tilt angles are provided we can create wedge filters
        if self.tilt_angles is not None:
            # for the tomogram a binary wedge is generated to explicitly set the missing wedge region to 0
            tomo_filter *= create_wedge(
                search_volume.shape,
                self.tilt_angles,
                self.voxel_size,
                cut_off_radius=1.,
                angles_in_degrees=True,
                tilt_weighting=False
            ).astype(np.float32)
            # for the template a binary or per-tilt-weighted wedge is generated depending on the options
            template_wedge *= create_wedge(
                self.template_shape,
                self.tilt_angles,
                self.voxel_size,
                cut_off_radius=1.,
                angles_in_degrees=True,
                tilt_weighting=self.tilt_weighting,
                accumulated_dose_per_tilt=self.dose_accumulation,
                ctf_params_per_tilt=self.ctf_data
            ).astype(np.float32)

        # apply the optional band pass and whitening filter to the search region
        search_volume = np.real(irfftn(rfftn(search_volume) * tomo_filter, s=search_volume.shape))

        # load rotation search
        angle_ids = list(range(
            self.start_slice,
            int(np.ceil(self.n_rotations / self.rotational_symmetry)),
            self.steps_slice
        ))
        angle_list = get_angle_list(self.rotation_file,
                sort_angles=version.parse(self.pytom_tm_version_number) > version.parse('0.3.0')
                )

        angle_list = angle_list[slice(
            self.start_slice,
            int(np.ceil(self.n_rotations / self.rotational_symmetry)),
            self.steps_slice
        )]

        # slices for relevant part for job statistics
        search_volume_roi = (
            slice(self.sub_start[0], self.sub_start[0] + self.sub_step[0]),
            slice(self.sub_start[1], self.sub_start[1] + self.sub_step[1]),
            slice(self.sub_start[2], self.sub_start[2] + self.sub_step[2])
        )

        tm = TemplateMatchingGPU(
            job_id=self.job_key,
            device_id=gpu_id,
            volume=search_volume,
            template=template,
            mask=mask,
            angle_list=angle_list,
            angle_ids=angle_ids,
            mask_is_spherical=self.mask_is_spherical,
            wedge=template_wedge,
            stats_roi=search_volume_roi
        )
        results = tm.run()
        score_volume = results[0][:self.search_size[0], :self.search_size[1], :self.search_size[2]]
        angle_volume = results[1][:self.search_size[0], :self.search_size[1], :self.search_size[2]]
        self.job_stats = results[2]

        del tm  # delete the template matching plan

        if return_volumes:
            return score_volume, angle_volume
        else:  # otherwise write them out with job_key
            write_mrc(
                self.output_dir.joinpath(f'{self.tomo_id}_scores_{self.job_key}.mrc'),
                score_volume,
                self.voxel_size
            )
            write_mrc(
                self.output_dir.joinpath(f'{self.tomo_id}_angles_{self.job_key}.mrc'),
                angle_volume,
                self.voxel_size
            )
            return self.job_stats<|MERGE_RESOLUTION|>--- conflicted
+++ resolved
@@ -2,11 +2,8 @@
 from importlib import metadata
 from packaging import version
 import pathlib
-<<<<<<< HEAD
 import os
-=======
 import warnings
->>>>>>> 6e603eb5
 import copy
 import itertools as itt
 import numpy as np
