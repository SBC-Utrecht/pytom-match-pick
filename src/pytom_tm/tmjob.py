--- conflicted
+++ resolved
@@ -82,12 +82,8 @@
         tilt_angles=data["tilt_angles"],
         angle_increment=data.get("angle_increment", data["rotation_file"]),
         mask_is_spherical=data["mask_is_spherical"],
-<<<<<<< HEAD
         voxel_size=data["voxel_size"],
         ts_metadata=data["ts_metadata"],
-=======
-        tilt_weighting=data["tilt_weighting"],
->>>>>>> 1ce3a27e
         search_x=data["search_x"],
         search_y=data["search_y"],
         search_z=data["search_z"],
@@ -282,17 +278,10 @@
         template: pathlib.Path,
         mask: pathlib.Path,
         output_dir: pathlib.Path,
-<<<<<<< HEAD
         ts_metadata: TiltSeriesMetaData,
         voxel_size: float | None = None,
         angle_increment: str | float | None = None,
         mask_is_spherical: bool = True,
-=======
-        tilt_angles: list[float, ...],
-        angle_increment: str | float | None = None,
-        mask_is_spherical: bool = True,
-        tilt_weighting: bool = False,
->>>>>>> 1ce3a27e
         search_x: list[int, int] | None = None,
         search_y: list[int, int] | None = None,
         search_z: list[int, int] | None = None,
@@ -323,27 +312,15 @@
             path to mask MRC
         output_dir: pathlib.Path
             path to output directory
-<<<<<<< HEAD
         voxel_size: float | None, default None
             voxel size of tomogram and template (in A) if not provided will be read from
             template/tomogram MRCs
         ts_metadata: TiltSeriesMetaData | None, default None
             tilt series metadata of the tomogram
-=======
-        tilt_angles: list[float, ...],
-            tilt angles of tilt-series used to reconstruct tomogram, if only two floats
-            will be used to generate a continuous wedge model
->>>>>>> 1ce3a27e
         angle_increment: Union[str, float]; default 7.00
             angular increment of template search
         mask_is_spherical: bool, default True
             whether template mask is spherical, reduces computation complexity
-<<<<<<< HEAD
-=======
-        tilt_weighting: bool, default False
-            use advanced tilt weighting options, can be supplemented with CTF parameters
-            and accumulated dose
->>>>>>> 1ce3a27e
         search_x: Optional[list[int, int]], default None
             restrict tomogram search region along the x-axis
         search_y: Optional[list[int, int]], default None
@@ -892,16 +869,11 @@
                 np.load(self.whitening_filter), self.template_shape
             ).astype(np.float32)
 
-<<<<<<< HEAD
         # create wedge filters
         if (
             self.ts_metadata.per_tilt_weighting
             and self.ts_metadata.defocus_handedness != 0
         ):
-=======
-        # if tilt angles are provided we can create wedge filters
-        if self.tilt_weighting and self.defocus_handedness != 0:
->>>>>>> 1ce3a27e
             # adjust ctf parameters for this specific patch in the tomogram
             full_tomo_center = np.array(self.tomo_shape) / 2
             patch_center = np.array(self.search_origin) + np.array(self.search_size) / 2
@@ -915,10 +887,7 @@
                 angles_in_degrees=True,
                 invert_handedness=self.defocus_handedness < 0,
             )
-<<<<<<< HEAD
             # TODO: make sure this doesn't lead to weird race conditions
-=======
->>>>>>> 1ce3a27e
             for ctf, defocus_shift in zip(self.ctf_data, defocus_offsets):
                 ctf.defocus = ctf.defocus + defocus_shift * 1e-10
             logging.debug(
@@ -933,40 +902,21 @@
         # for the tomogram a binary wedge is generated to explicitly set the missing
         # wedge region to 0
         tomo_filter *= create_wedge(
-<<<<<<< HEAD
-            search_volume.shape,
+            fast_tomo.shape,
             self.ts_metadata,
             self.voxel_size,
             cut_off_radius=1.0,
             angles_in_degrees=True,
             per_tilt_weighting=False,
-=======
-            fast_tomo.shape,
-            self.tilt_angles,
-            self.voxel_size,
-            cut_off_radius=1.0,
-            angles_in_degrees=True,
-            tilt_weighting=False,
->>>>>>> 1ce3a27e
         ).astype(np.float32)
         # for the template a binary or per-tilt-weighted wedge is generated
         # depending on the options
         template_wedge *= create_wedge(
             self.template_shape,
-<<<<<<< HEAD
             self.ts_metadata,
             self.voxel_size,
             cut_off_radius=1.0,
             angles_in_degrees=True,
-=======
-            self.tilt_angles,
-            self.voxel_size,
-            cut_off_radius=1.0,
-            angles_in_degrees=True,
-            tilt_weighting=self.tilt_weighting,
-            accumulated_dose_per_tilt=self.dose_accumulation,
-            ctf_params_per_tilt=self.ctf_data,
->>>>>>> 1ce3a27e
         ).astype(np.float32)
 
         if logging.DEBUG >= logging.root.level:
@@ -980,8 +930,7 @@
                 irfftn(rfftn(template) * template_wedge, s=template.shape),
                 self.voxel_size,
             )
-<<<<<<< HEAD
-=======
+
         # next fast fft len
         logging.debug(
             "Next fast fft shape: "
@@ -991,7 +940,6 @@
             tuple([next_fast_len(s, real=True) for s in self.search_size]),
             dtype=np.float32,
         )
->>>>>>> 1ce3a27e
 
         # apply optional filters to tomogram and slice it down to subvolume
         # TODO: we might want to rewrite this to only do this and the tomo loading
