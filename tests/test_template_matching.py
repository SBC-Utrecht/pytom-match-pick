import unittest
import voltools as vt
import numpy as np
from pytom_tm.matching import TemplateMatchingGPU
from importlib_resources import files
from pytom_tm.mask import spherical_mask
from pytom_tm.angles import angle_to_angle_list


class TestTM(unittest.TestCase):
    def setUp(self):
        self.t_size = 12
        self.volume = np.zeros((100, ) * 3, dtype=float)
        self.template = np.zeros((self.t_size, ) * 3, dtype=float)
        self.template[3:8, 4:8, 3:7] = 1.
        self.mask = spherical_mask(self.t_size, 5, 0.5)
        self.gpu_id = 'gpu:0'
        self.angles = angle_to_angle_list(38.53)

    def test_search_spherical_mask(self):
        angle_id = 100
        rotation = self.angles[angle_id]
        loc = (77, 26, 40)
        self.volume[loc[0] - self.t_size // 2: loc[0] + self.t_size // 2,
                    loc[1] - self.t_size // 2: loc[1] + self.t_size // 2,
                    loc[2] - self.t_size // 2: loc[2] + self.t_size // 2] = vt.transform(
            self.template,
            rotation=rotation,
            rotation_units='rad',
            rotation_order='rzxz',
            device='cpu'
        )

        tm = TemplateMatchingGPU(
            0,
            0,
            self.volume,
            self.template,
            self.mask,
            self.angles,
            list(range(len(self.angles))),
        )
        score_volume, angle_volume, stats = tm.run()

        ind = np.unravel_index(score_volume.argmax(), self.volume.shape)
        self.assertTrue(score_volume.max() > 0.99, msg='lcc max value lower than expected')
        self.assertEqual(angle_id, angle_volume[ind])
        self.assertSequenceEqual(loc, ind)
<<<<<<< HEAD
        expected_search_space = len(self.angles)*self.volume.size
        self.assertEqual(stats['search_space'], expected_search_space,
                msg='Search space should exactly equal this value')
        self.assertAlmostEqual(stats['std'], 0.005163, places=5,
                msg='Standard deviation of the search should be almost equal')
=======
        self.assertEqual(stats['search_space'], 256000000, msg='Search space should exactly equal this value')
        self.assertAlmostEqual(stats['std'], 0.005175, places=5,
                               msg='Standard deviation of the search should be almost equal')

    def test_search_non_spherical_mask(self):
        angle_id = 100
        rotation = self.angles[angle_id]
        loc = (77, 26, 40)
        self.volume[loc[0] - self.t_size // 2: loc[0] + self.t_size // 2,
                    loc[1] - self.t_size // 2: loc[1] + self.t_size // 2,
                    loc[2] - self.t_size // 2: loc[2] + self.t_size // 2] = vt.transform(
            self.template,
            rotation=rotation,
            rotation_units='rad',
            rotation_order='rzxz',
            device='cpu'
        )

        tm = TemplateMatchingGPU(
            0,
            0,
            self.volume,
            self.template,
            self.mask,
            self.angles,
            list(range(len(self.angles))),
            mask_is_spherical=False,
        )
        score_volume, angle_volume, stats = tm.run()

        ind = np.unravel_index(score_volume.argmax(), self.volume.shape)
        self.assertTrue(score_volume.max() > 0.99, msg='lcc max value lower than expected')
        self.assertEqual(angle_id, angle_volume[ind])
        self.assertSequenceEqual(loc, ind)
        self.assertEqual(stats['search_space'], 256000000, msg='Search space should exactly equal this value')
        self.assertAlmostEqual(stats['std'], 0.005175, places=4,
                               msg='Standard deviation of the search should be almost equal')
>>>>>>> e6857775
<|MERGE_RESOLUTION|>--- conflicted
+++ resolved
@@ -46,16 +46,11 @@
         self.assertTrue(score_volume.max() > 0.99, msg='lcc max value lower than expected')
         self.assertEqual(angle_id, angle_volume[ind])
         self.assertSequenceEqual(loc, ind)
-<<<<<<< HEAD
         expected_search_space = len(self.angles)*self.volume.size
         self.assertEqual(stats['search_space'], expected_search_space,
                 msg='Search space should exactly equal this value')
         self.assertAlmostEqual(stats['std'], 0.005163, places=5,
                 msg='Standard deviation of the search should be almost equal')
-=======
-        self.assertEqual(stats['search_space'], 256000000, msg='Search space should exactly equal this value')
-        self.assertAlmostEqual(stats['std'], 0.005175, places=5,
-                               msg='Standard deviation of the search should be almost equal')
 
     def test_search_non_spherical_mask(self):
         angle_id = 100
@@ -87,7 +82,8 @@
         self.assertTrue(score_volume.max() > 0.99, msg='lcc max value lower than expected')
         self.assertEqual(angle_id, angle_volume[ind])
         self.assertSequenceEqual(loc, ind)
-        self.assertEqual(stats['search_space'], 256000000, msg='Search space should exactly equal this value')
-        self.assertAlmostEqual(stats['std'], 0.005175, places=4,
-                               msg='Standard deviation of the search should be almost equal')
->>>>>>> e6857775
+        expected_search_space = len(self.angles)*self.volume.size
+        self.assertEqual(stats['search_space'], expected_search_space,
+                msg='Search space should exactly equal this value')
+        self.assertAlmostEqual(stats['std'], 0.005163, places=5,
+                msg='Standard deviation of the search should be almost equal')